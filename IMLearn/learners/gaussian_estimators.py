from __future__ import annotations
import numpy as np
import scipy.stats
from numpy.linalg import inv, det, slogdet


def calculate_normal_density(mu, var, x):
    return 1 / ((2 * np.pi * var) ** 0.5) * np.exp(-0.5 * ((x - mu) /
                                                           np.sqrt(var)) ** 2)

class UnivariateGaussian:
    """
    Class for univariate Gaussian Distribution Estimator
    """

    def __init__(self, biased_var: bool = False) -> UnivariateGaussian:
        """
        Estimator for univariate Gaussian mean and variance parameters

        Parameters
        ----------
        biased_var : bool, default=False
<<<<<<< HEAD
<<<<<<< HEAD
            Should fitted estimator of variance be a biased or unbiased
            estimator
=======
=======
>>>>>>> f3eb47f4
            Should fitted estimator of variance be a biased or unbiased estimator
>>>>>>> 29d71984c577d1ec78e9231f7c8c54a984933a33

        Attributes
        ----------
        fitted_ : bool
            Initialized as false indicating current estimator instance has not
            been fitted.
            To be set as True in `UnivariateGaussian.fit` function.

        mu_: float
            Estimated expectation initialized as None. To be set in
            `UnivariateGaussian.fit`
            function.

        var_: float
            Estimated variance initialized as None. To be set in
            `UnivariateGaussian.fit`
            function.
        """
        self.biased_ = biased_var
        self.fitted_, self.mu_, self.var_ = False, None, None

    def fit(self, X: np.ndarray) -> UnivariateGaussian:
        """
        Estimate Gaussian expectation and variance from given samples

        Parameters
        ----------
        X: ndarray of shape (n_samples, )
            Training data

        Returns
        -------
        self : returns an instance of self.

        Notes
        -----
        Sets `self.mu_`, `self.var_` attributes according to calculated
         estimation (where
        estimator is either biased or unbiased). Then sets `self.fitted_`
        attribute to `True`
        """
        self.mu_ = np.mean(X)
        sum = 0
        for x in X:
            sum += (x - self.mu_) ** 2
        if self.biased_:
            self.var_ = sum / X.size
        else:
            self.var_ = sum / (X.size - 1)
        self.fitted_ = True
        return self

    def pdf(self, X: np.ndarray) -> np.ndarray:
        """
        Calculate PDF of observations under Gaussian model with fitted
        estimators

        Parameters
        ----------
        X: ndarray of shape (n_samples, )
            Samples to calculate PDF for

        Returns
        -------
        pdfs: ndarray of shape (n_samples, )
            Calculated values of given samples for PDF function of N(mu_, var_)

        Raises
        ------
        ValueError: In case function was called prior fitting the model
        """

        if not self.fitted_:
            raise ValueError("Estimator must first be fitted before calling "
                             "`pdf` function")
        pdf_arr = np.ndarray(X.size)
        for i, x in enumerate(X):
            pdf_arr[i] = calculate_normal_density(self.mu_, self.var_, x)
        return pdf_arr

    @staticmethod
    def log_likelihood(mu: float, sigma: float, X: np.ndarray) -> float:
        """
        Calculate the log-likelihood of the data under a specified Gaussian
        model

        Parameters
        ----------
        mu : float
            Expectation of Gaussian
        sigma : float
            Variance of Gaussian
        X : ndarray of shape (n_samples, )
            Samples to calculate log-likelihood with

        Returns
        -------
        log_likelihood: float
            log-likelihood calculated
        """
        result = 0
        for x in X:
            result += np.log(calculate_normal_density(mu, sigma, x))
        return result


class MultivariateGaussian:
    """
    Class for multivariate Gaussian Distribution Estimator
    """

    def __init__(self):
        """
        Initialize an instance of multivariate Gaussian estimator

        Attributes
        ----------
        fitted_ : bool
            Initialized as false indicating current estimator instance has not been fitted.
            To be set as True in `MultivariateGaussian.fit` function.

        mu_: ndarray of shape (n_features,)
            Estimated expectation initialized as None. To be set in `MultivariateGaussian.fit`
            function.

        cov_: ndarray of shape (n_features, n_features)
            Estimated covariance initialized as None. To be set in `MultivariateGaussian.fit`
            function.
        """
        self.mu_, self.cov_ = None, None
        self.fitted_ = False

    def calculate_cov(self, X: np.ndarray, first_variate, second_variate):
        sum = 0
        for sample_num in range(len(X)):
            sum += (X[sample_num][first_variate] - self.mu_[first_variate]) \
                   * (X[sample_num][second_variate] - self.mu_[second_variate])
        return sum / (len(X) - 1)

    def fit(self, X: np.ndarray) -> MultivariateGaussian:
        """
        Estimate Gaussian expectation and covariance from given samples

        Parameters
        ----------
        X: ndarray of shape (n_samples, n_features)
            Training data

        Returns
        -------
        self : returns an instance of self

        Notes
        -----
        Sets `self.mu_`, `self.cov_` attributes according to calculated estimation.
        Then sets `self.fitted_` attribute to `True`
        """
        mu_arr = np.ndarray(X[0].size)
        for i in range(X[0].size):
            single_variate = X[:, [i]]
            mu_arr[i] = np.mean(single_variate)
        self.mu_ = mu_arr
        cov_mat_dim = X[0].size
        cov_mat = np.ndarray((cov_mat_dim, cov_mat_dim))
        for i in range(cov_mat_dim):
            for j in range(cov_mat_dim):
                cov_mat[i][j] = self.calculate_cov(X, i, j)
        self.cov_ = cov_mat
        self.fitted_ = True
        return self

    def calculate_multivariate_normal_density(mu, cov_mat, x):
        sqrt = np.sqrt(((2*np.pi)**len(x))*np.linalg.det(cov_mat))
        expo = np.exp(-0.5*(x - mu)*np.linalg.inv(cov_mat)*(x - mu))
        return 1/sqrt*expo

    def pdf(self, X: np.ndarray):
        """
        Calculate PDF of observations under Gaussian model with fitted
        estimators

        Parameters
        ----------
        X: ndarray of shape (n_samples, n_features)
            Samples to calculate PDF for

        Returns
        -------
        pdfs: ndarray of shape (n_samples, )
            Calculated values of given samples for PDF function of N(mu_, cov_)

        Raises
        ------
        ValueError: In case function was called prior fitting the model
        """
        if not self.fitted_:
            raise ValueError(
                "Estimator must first be fitted before calling `pdf` function")
        pdf_arr = np.ndarray(X.size)
        for i, x in enumerate(X):
            pdf_arr[i] = self.calculate_multivariate_normal_density\
                (self.mu_, self.cov_, x)
        return pdf_arr


    @staticmethod
    def log_likelihood(mu: np.ndarray, cov: np.ndarray,
                       X: np.ndarray) -> float:
        """
        Calculate the log-likelihood of the data under a specified Gaussian model

        Parameters
        ----------
        mu : ndarray of shape (n_features,)
            Expectation of Gaussian
        cov : ndarray of shape (n_features, n_features)
            covariance matrix of Gaussian
        X : ndarray of shape (n_samples, n_features)
            Samples to calculate log-likelihood with

        Returns
        -------
        log_likelihood: float
            log-likelihood calculated over all input data and under given parameters of Gaussian
        """
        det_cov = np.linalg.det(cov)
        inv_cuv = np.linalg.inv(cov)
        first_part = ((len(mu) * len(X)) / 2) * np.log(2 * np.pi)
        second_part = (len(X) / 2) * np.log(det_cov)
        third_part = 0
        for i in range(len(X)):
            third_part += np.matmul(np.matmul(X[i] - mu, inv_cuv), X[i] - mu)
        third_part *= 0.5
        return - first_part - second_part - third_part<|MERGE_RESOLUTION|>--- conflicted
+++ resolved
@@ -1,265 +1,257 @@
-from __future__ import annotations
-import numpy as np
-import scipy.stats
-from numpy.linalg import inv, det, slogdet
-
-
-def calculate_normal_density(mu, var, x):
-    return 1 / ((2 * np.pi * var) ** 0.5) * np.exp(-0.5 * ((x - mu) /
-                                                           np.sqrt(var)) ** 2)
-
-class UnivariateGaussian:
-    """
-    Class for univariate Gaussian Distribution Estimator
-    """
-
-    def __init__(self, biased_var: bool = False) -> UnivariateGaussian:
-        """
-        Estimator for univariate Gaussian mean and variance parameters
-
-        Parameters
-        ----------
-        biased_var : bool, default=False
-<<<<<<< HEAD
-<<<<<<< HEAD
-            Should fitted estimator of variance be a biased or unbiased
-            estimator
-=======
-=======
->>>>>>> f3eb47f4
-            Should fitted estimator of variance be a biased or unbiased estimator
->>>>>>> 29d71984c577d1ec78e9231f7c8c54a984933a33
-
-        Attributes
-        ----------
-        fitted_ : bool
-            Initialized as false indicating current estimator instance has not
-            been fitted.
-            To be set as True in `UnivariateGaussian.fit` function.
-
-        mu_: float
-            Estimated expectation initialized as None. To be set in
-            `UnivariateGaussian.fit`
-            function.
-
-        var_: float
-            Estimated variance initialized as None. To be set in
-            `UnivariateGaussian.fit`
-            function.
-        """
-        self.biased_ = biased_var
-        self.fitted_, self.mu_, self.var_ = False, None, None
-
-    def fit(self, X: np.ndarray) -> UnivariateGaussian:
-        """
-        Estimate Gaussian expectation and variance from given samples
-
-        Parameters
-        ----------
-        X: ndarray of shape (n_samples, )
-            Training data
-
-        Returns
-        -------
-        self : returns an instance of self.
-
-        Notes
-        -----
-        Sets `self.mu_`, `self.var_` attributes according to calculated
-         estimation (where
-        estimator is either biased or unbiased). Then sets `self.fitted_`
-        attribute to `True`
-        """
-        self.mu_ = np.mean(X)
-        sum = 0
-        for x in X:
-            sum += (x - self.mu_) ** 2
-        if self.biased_:
-            self.var_ = sum / X.size
-        else:
-            self.var_ = sum / (X.size - 1)
-        self.fitted_ = True
-        return self
-
-    def pdf(self, X: np.ndarray) -> np.ndarray:
-        """
-        Calculate PDF of observations under Gaussian model with fitted
-        estimators
-
-        Parameters
-        ----------
-        X: ndarray of shape (n_samples, )
-            Samples to calculate PDF for
-
-        Returns
-        -------
-        pdfs: ndarray of shape (n_samples, )
-            Calculated values of given samples for PDF function of N(mu_, var_)
-
-        Raises
-        ------
-        ValueError: In case function was called prior fitting the model
-        """
-
-        if not self.fitted_:
-            raise ValueError("Estimator must first be fitted before calling "
-                             "`pdf` function")
-        pdf_arr = np.ndarray(X.size)
-        for i, x in enumerate(X):
-            pdf_arr[i] = calculate_normal_density(self.mu_, self.var_, x)
-        return pdf_arr
-
-    @staticmethod
-    def log_likelihood(mu: float, sigma: float, X: np.ndarray) -> float:
-        """
-        Calculate the log-likelihood of the data under a specified Gaussian
-        model
-
-        Parameters
-        ----------
-        mu : float
-            Expectation of Gaussian
-        sigma : float
-            Variance of Gaussian
-        X : ndarray of shape (n_samples, )
-            Samples to calculate log-likelihood with
-
-        Returns
-        -------
-        log_likelihood: float
-            log-likelihood calculated
-        """
-        result = 0
-        for x in X:
-            result += np.log(calculate_normal_density(mu, sigma, x))
-        return result
-
-
-class MultivariateGaussian:
-    """
-    Class for multivariate Gaussian Distribution Estimator
-    """
-
-    def __init__(self):
-        """
-        Initialize an instance of multivariate Gaussian estimator
-
-        Attributes
-        ----------
-        fitted_ : bool
-            Initialized as false indicating current estimator instance has not been fitted.
-            To be set as True in `MultivariateGaussian.fit` function.
-
-        mu_: ndarray of shape (n_features,)
-            Estimated expectation initialized as None. To be set in `MultivariateGaussian.fit`
-            function.
-
-        cov_: ndarray of shape (n_features, n_features)
-            Estimated covariance initialized as None. To be set in `MultivariateGaussian.fit`
-            function.
-        """
-        self.mu_, self.cov_ = None, None
-        self.fitted_ = False
-
-    def calculate_cov(self, X: np.ndarray, first_variate, second_variate):
-        sum = 0
-        for sample_num in range(len(X)):
-            sum += (X[sample_num][first_variate] - self.mu_[first_variate]) \
-                   * (X[sample_num][second_variate] - self.mu_[second_variate])
-        return sum / (len(X) - 1)
-
-    def fit(self, X: np.ndarray) -> MultivariateGaussian:
-        """
-        Estimate Gaussian expectation and covariance from given samples
-
-        Parameters
-        ----------
-        X: ndarray of shape (n_samples, n_features)
-            Training data
-
-        Returns
-        -------
-        self : returns an instance of self
-
-        Notes
-        -----
-        Sets `self.mu_`, `self.cov_` attributes according to calculated estimation.
-        Then sets `self.fitted_` attribute to `True`
-        """
-        mu_arr = np.ndarray(X[0].size)
-        for i in range(X[0].size):
-            single_variate = X[:, [i]]
-            mu_arr[i] = np.mean(single_variate)
-        self.mu_ = mu_arr
-        cov_mat_dim = X[0].size
-        cov_mat = np.ndarray((cov_mat_dim, cov_mat_dim))
-        for i in range(cov_mat_dim):
-            for j in range(cov_mat_dim):
-                cov_mat[i][j] = self.calculate_cov(X, i, j)
-        self.cov_ = cov_mat
-        self.fitted_ = True
-        return self
-
-    def calculate_multivariate_normal_density(mu, cov_mat, x):
-        sqrt = np.sqrt(((2*np.pi)**len(x))*np.linalg.det(cov_mat))
-        expo = np.exp(-0.5*(x - mu)*np.linalg.inv(cov_mat)*(x - mu))
-        return 1/sqrt*expo
-
-    def pdf(self, X: np.ndarray):
-        """
-        Calculate PDF of observations under Gaussian model with fitted
-        estimators
-
-        Parameters
-        ----------
-        X: ndarray of shape (n_samples, n_features)
-            Samples to calculate PDF for
-
-        Returns
-        -------
-        pdfs: ndarray of shape (n_samples, )
-            Calculated values of given samples for PDF function of N(mu_, cov_)
-
-        Raises
-        ------
-        ValueError: In case function was called prior fitting the model
-        """
-        if not self.fitted_:
-            raise ValueError(
-                "Estimator must first be fitted before calling `pdf` function")
-        pdf_arr = np.ndarray(X.size)
-        for i, x in enumerate(X):
-            pdf_arr[i] = self.calculate_multivariate_normal_density\
-                (self.mu_, self.cov_, x)
-        return pdf_arr
-
-
-    @staticmethod
-    def log_likelihood(mu: np.ndarray, cov: np.ndarray,
-                       X: np.ndarray) -> float:
-        """
-        Calculate the log-likelihood of the data under a specified Gaussian model
-
-        Parameters
-        ----------
-        mu : ndarray of shape (n_features,)
-            Expectation of Gaussian
-        cov : ndarray of shape (n_features, n_features)
-            covariance matrix of Gaussian
-        X : ndarray of shape (n_samples, n_features)
-            Samples to calculate log-likelihood with
-
-        Returns
-        -------
-        log_likelihood: float
-            log-likelihood calculated over all input data and under given parameters of Gaussian
-        """
-        det_cov = np.linalg.det(cov)
-        inv_cuv = np.linalg.inv(cov)
-        first_part = ((len(mu) * len(X)) / 2) * np.log(2 * np.pi)
-        second_part = (len(X) / 2) * np.log(det_cov)
-        third_part = 0
-        for i in range(len(X)):
-            third_part += np.matmul(np.matmul(X[i] - mu, inv_cuv), X[i] - mu)
-        third_part *= 0.5
-        return - first_part - second_part - third_part+from __future__ import annotations
+import numpy as np
+import scipy.stats
+from numpy.linalg import inv, det, slogdet
+
+
+def calculate_normal_density(mu, var, x):
+    return 1 / ((2 * np.pi * var) ** 0.5) * np.exp(-0.5 * ((x - mu) /
+                                                           np.sqrt(var)) ** 2)
+
+class UnivariateGaussian:
+    """
+    Class for univariate Gaussian Distribution Estimator
+    """
+
+    def __init__(self, biased_var: bool = False) -> UnivariateGaussian:
+        """
+        Estimator for univariate Gaussian mean and variance parameters
+
+        Parameters
+        ----------
+        biased_var : bool, default=False
+            Should fitted estimator of variance be a biased or unbiased estimator
+
+        Attributes
+        ----------
+        fitted_ : bool
+            Initialized as false indicating current estimator instance has not
+            been fitted.
+            To be set as True in `UnivariateGaussian.fit` function.
+
+        mu_: float
+            Estimated expectation initialized as None. To be set in
+            `UnivariateGaussian.fit`
+            function.
+
+        var_: float
+            Estimated variance initialized as None. To be set in
+            `UnivariateGaussian.fit`
+            function.
+        """
+        self.biased_ = biased_var
+        self.fitted_, self.mu_, self.var_ = False, None, None
+
+    def fit(self, X: np.ndarray) -> UnivariateGaussian:
+        """
+        Estimate Gaussian expectation and variance from given samples
+
+        Parameters
+        ----------
+        X: ndarray of shape (n_samples, )
+            Training data
+
+        Returns
+        -------
+        self : returns an instance of self.
+
+        Notes
+        -----
+        Sets `self.mu_`, `self.var_` attributes according to calculated
+         estimation (where
+        estimator is either biased or unbiased). Then sets `self.fitted_`
+        attribute to `True`
+        """
+        self.mu_ = np.mean(X)
+        sum = 0
+        for x in X:
+            sum += (x - self.mu_) ** 2
+        if self.biased_:
+            self.var_ = sum / X.size
+        else:
+            self.var_ = sum / (X.size - 1)
+        self.fitted_ = True
+        return self
+
+    def pdf(self, X: np.ndarray) -> np.ndarray:
+        """
+        Calculate PDF of observations under Gaussian model with fitted
+        estimators
+
+        Parameters
+        ----------
+        X: ndarray of shape (n_samples, )
+            Samples to calculate PDF for
+
+        Returns
+        -------
+        pdfs: ndarray of shape (n_samples, )
+            Calculated values of given samples for PDF function of N(mu_, var_)
+
+        Raises
+        ------
+        ValueError: In case function was called prior fitting the model
+        """
+
+        if not self.fitted_:
+            raise ValueError("Estimator must first be fitted before calling "
+                             "`pdf` function")
+        pdf_arr = np.ndarray(X.size)
+        for i, x in enumerate(X):
+            pdf_arr[i] = calculate_normal_density(self.mu_, self.var_, x)
+        return pdf_arr
+
+    @staticmethod
+    def log_likelihood(mu: float, sigma: float, X: np.ndarray) -> float:
+        """
+        Calculate the log-likelihood of the data under a specified Gaussian
+        model
+
+        Parameters
+        ----------
+        mu : float
+            Expectation of Gaussian
+        sigma : float
+            Variance of Gaussian
+        X : ndarray of shape (n_samples, )
+            Samples to calculate log-likelihood with
+
+        Returns
+        -------
+        log_likelihood: float
+            log-likelihood calculated
+        """
+        result = 0
+        for x in X:
+            result += np.log(calculate_normal_density(mu, sigma, x))
+        return result
+
+
+class MultivariateGaussian:
+    """
+    Class for multivariate Gaussian Distribution Estimator
+    """
+
+    def __init__(self):
+        """
+        Initialize an instance of multivariate Gaussian estimator
+
+        Attributes
+        ----------
+        fitted_ : bool
+            Initialized as false indicating current estimator instance has not been fitted.
+            To be set as True in `MultivariateGaussian.fit` function.
+
+        mu_: ndarray of shape (n_features,)
+            Estimated expectation initialized as None. To be set in `MultivariateGaussian.fit`
+            function.
+
+        cov_: ndarray of shape (n_features, n_features)
+            Estimated covariance initialized as None. To be set in `MultivariateGaussian.fit`
+            function.
+        """
+        self.mu_, self.cov_ = None, None
+        self.fitted_ = False
+
+    def calculate_cov(self, X: np.ndarray, first_variate, second_variate):
+        sum = 0
+        for sample_num in range(len(X)):
+            sum += (X[sample_num][first_variate] - self.mu_[first_variate]) \
+                   * (X[sample_num][second_variate] - self.mu_[second_variate])
+        return sum / (len(X) - 1)
+
+    def fit(self, X: np.ndarray) -> MultivariateGaussian:
+        """
+        Estimate Gaussian expectation and covariance from given samples
+
+        Parameters
+        ----------
+        X: ndarray of shape (n_samples, n_features)
+            Training data
+
+        Returns
+        -------
+        self : returns an instance of self
+
+        Notes
+        -----
+        Sets `self.mu_`, `self.cov_` attributes according to calculated estimation.
+        Then sets `self.fitted_` attribute to `True`
+        """
+        mu_arr = np.ndarray(X[0].size)
+        for i in range(X[0].size):
+            single_variate = X[:, [i]]
+            mu_arr[i] = np.mean(single_variate)
+        self.mu_ = mu_arr
+        cov_mat_dim = X[0].size
+        cov_mat = np.ndarray((cov_mat_dim, cov_mat_dim))
+        for i in range(cov_mat_dim):
+            for j in range(cov_mat_dim):
+                cov_mat[i][j] = self.calculate_cov(X, i, j)
+        self.cov_ = cov_mat
+        self.fitted_ = True
+        return self
+
+    def calculate_multivariate_normal_density(mu, cov_mat, x):
+        sqrt = np.sqrt(((2*np.pi)**len(x))*np.linalg.det(cov_mat))
+        expo = np.exp(-0.5*(x - mu)*np.linalg.inv(cov_mat)*(x - mu))
+        return 1/sqrt*expo
+
+    def pdf(self, X: np.ndarray):
+        """
+        Calculate PDF of observations under Gaussian model with fitted
+        estimators
+
+        Parameters
+        ----------
+        X: ndarray of shape (n_samples, n_features)
+            Samples to calculate PDF for
+
+        Returns
+        -------
+        pdfs: ndarray of shape (n_samples, )
+            Calculated values of given samples for PDF function of N(mu_, cov_)
+
+        Raises
+        ------
+        ValueError: In case function was called prior fitting the model
+        """
+        if not self.fitted_:
+            raise ValueError(
+                "Estimator must first be fitted before calling `pdf` function")
+        pdf_arr = np.ndarray(X.size)
+        for i, x in enumerate(X):
+            pdf_arr[i] = self.calculate_multivariate_normal_density\
+                (self.mu_, self.cov_, x)
+        return pdf_arr
+
+
+    @staticmethod
+    def log_likelihood(mu: np.ndarray, cov: np.ndarray,
+                       X: np.ndarray) -> float:
+        """
+        Calculate the log-likelihood of the data under a specified Gaussian model
+
+        Parameters
+        ----------
+        mu : ndarray of shape (n_features,)
+            Expectation of Gaussian
+        cov : ndarray of shape (n_features, n_features)
+            covariance matrix of Gaussian
+        X : ndarray of shape (n_samples, n_features)
+            Samples to calculate log-likelihood with
+
+        Returns
+        -------
+        log_likelihood: float
+            log-likelihood calculated over all input data and under given parameters of Gaussian
+        """
+        det_cov = np.linalg.det(cov)
+        inv_cuv = np.linalg.inv(cov)
+        first_part = ((len(mu) * len(X)) / 2) * np.log(2 * np.pi)
+        second_part = (len(X) / 2) * np.log(det_cov)
+        third_part = 0
+        for i in range(len(X)):
+            third_part += np.matmul(np.matmul(X[i] - mu, inv_cuv), X[i] - mu)
+        third_part *= 0.5
+        return - first_part - second_part - third_part